--- conflicted
+++ resolved
@@ -98,33 +98,6 @@
       if: tag =~ /^v.*/
       env: GCR=true GCP_PROJECT=dynatrace-marketplace-prod GCLOUD_SERVICE_KEY=$GCLOUD_SERVICE_KEY_PROD GCP_SERVICE_ACCOUNT=$GCP_SERVICE_ACCOUNT_PROD IMAGES=$OAO_IMAGE_GCR_PROD
 
-<<<<<<< HEAD
-    #   ######################### ARM #########################
-    # - &deploy_arm
-    #   install: skip
-    #   script: ./build/deploy.sh
-    #   stage: deploy
-    #   name: Deploy snapshot master ARM to Quay
-    #   arch: arm64
-    #   if: (branch = master) AND (tag IS blank)
-    #   env: IMAGES=$OAO_IMAGE_QUAY TAG="snapshot"
-    #   cache:
-    #     directories:
-    #       - $GOPATH/pkg/mod
-    #   workspaces:
-    #     use:
-    #       - dockerconfig
-
-    # - <<: *deploy_arm
-    #   name: Deploy snapshot non-master branch ARM to Quay
-    #   if: (branch != master) AND (tag IS blank)
-    #   env: IMAGES=$OAO_IMAGE_QUAY TAG="snapshot-$(echo $TRAVIS_BRANCH | sed 's#[^a-zA-Z0-9_-]#-#g')" LABEL="quay.expires-after=10d"
-
-    # - <<: *deploy_arm
-    #   name: Deploy release ARM to DockerHub, Quay
-    #   if: tag =~ /^v.*/
-    #   env: IMAGES="$OAO_IMAGE_DOCKER_HUB $OAO_IMAGE_QUAY"
-=======
       ######################### ARM #########################
     - &deploy_arm
       install: skip
@@ -145,7 +118,6 @@
       name: Deploy release ARM to DockerHub, Quay
       if: tag =~ /^v.*/
       env: IMAGES="$OAO_IMAGE_DOCKER_HUB $OAO_IMAGE_QUAY"
->>>>>>> 41373e90
 
       ######################### Create Docker manifest #########################
 
@@ -160,8 +132,7 @@
         clone: false
       script:
         - sudo chmod o+x /etc/docker
-        # - docker manifest create $IMAGE:$TAG $IMAGE:$TAG-arm64 $IMAGE:$TAG-amd64
-        - docker manifest create $IMAGE:$TAG $IMAGE:$TAG-amd64
+        - docker manifest create $IMAGE:$TAG $IMAGE:$TAG-arm64 $IMAGE:$TAG-amd64
         - docker manifest push $IMAGE:$TAG
       workspaces:
         use: dockerconfig

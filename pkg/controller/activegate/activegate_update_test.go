package activegate

import (
	"context"
	"fmt"
	"os"
	"testing"

	"github.com/Dynatrace/dynatrace-operator/pkg/apis"
	dynatracev1alpha1 "github.com/Dynatrace/dynatrace-operator/pkg/apis/dynatrace/v1alpha1"
	"github.com/Dynatrace/dynatrace-operator/pkg/controller/builder"
	_const "github.com/Dynatrace/dynatrace-operator/pkg/controller/const"
	"github.com/Dynatrace/dynatrace-operator/pkg/controller/factory"
	"github.com/Dynatrace/dynatrace-operator/pkg/dtclient"
	"github.com/go-logr/logr"
	"github.com/operator-framework/operator-sdk/pkg/k8sutil"
	"github.com/stretchr/testify/assert"
	corev1 "k8s.io/api/core/v1"
	metav1 "k8s.io/apimachinery/pkg/apis/meta/v1"
	"k8s.io/apimachinery/pkg/types"
	"k8s.io/kubectl/pkg/scheme"
	"sigs.k8s.io/controller-runtime/pkg/client"
	"sigs.k8s.io/controller-runtime/pkg/reconcile"
)

const (
	mockActiveGateVersion = "1.200.0"
)

func init() {
	_ = apis.AddToScheme(scheme.Scheme) // Register OneAgent and Istio object schemas.
	_ = os.Setenv(k8sutil.WatchNamespaceEnvVar, _const.DynatraceNamespace)
}

type mockIsLatestUpdateService struct{}

func (updateService *mockIsLatestUpdateService) FindOutdatedPods(r *ReconcileActiveGate,
	logger logr.Logger,
	instance *dynatracev1alpha1.DynaKube) ([]corev1.Pod, error) {
	return (&activeGateUpdateService{}).FindOutdatedPods(r, logger, instance)
}
func (updateService *mockIsLatestUpdateService) IsLatest(_ logr.Logger,
	_ string,
	imageID string,
	_ *corev1.Secret) (bool, error) {
	return imageID == "latest", nil
}
func (updateService *mockIsLatestUpdateService) UpdatePods(r *ReconcileActiveGate,
	instance *dynatracev1alpha1.DynaKube) (*reconcile.Result, error) {
	return (&activeGateUpdateService{}).UpdatePods(r, instance)
}

type failingIsLatestUpdateService struct {
	mockIsLatestUpdateService
}

func (updateService *failingIsLatestUpdateService) IsLatest(logr.Logger, string, string, *corev1.Secret) (bool, error) {
	return false, fmt.Errorf("mocked error")
}

func TestIsLatest(t *testing.T) {
	t.Run("IsLatest", func(t *testing.T) {
		r, _, err := setupReconciler(t, &activeGateUpdateService{})
		assert.NotNil(t, r)
		assert.NoError(t, err)

		// Check if r is not nil so go linter does not complain
		if r != nil {
			result, err := r.updateService.IsLatest(log.WithName("TestUpdatePods"),
				"somehost.com/dynatrace:latest", "",
				&corev1.Secret{})

			assert.False(t, result)
			assert.Error(t, err)
		} else {
			assert.Fail(t, "r is nil")
		}
	})
}

func TestFindOutdatedPods(t *testing.T) {
	t.Run("FindOutdatedPods", func(t *testing.T) {
		r, instance, err := setupReconciler(t, &mockIsLatestUpdateService{})
		assert.NotNil(t, r)
		assert.NoError(t, err)

		// Check if r is not nil so go linter does not complain
		if r != nil {
			instance.Spec.Image = "test-image"
			pod := &corev1.Pod{
				ObjectMeta: metav1.ObjectMeta{
					Name:      instance.Name,
					Namespace: _const.DynatraceNamespace,
					Labels:    builder.BuildLabelsForQuery(instance.Name),
				},
				Status: corev1.PodStatus{
					ContainerStatuses: []corev1.ContainerStatus{
						{
							Image:   "outdated",
							ImageID: "outdated",
						},
					},
				},
			}

			err = r.client.Create(context.TODO(), pod)
			assert.NoError(t, err)

			pods, err := r.updateService.FindOutdatedPods(r, log.WithName("TestUpdatePods"), instance)

			assert.NotNil(t, pods)
			assert.NotEmpty(t, pods)
			assert.Equal(t, 1, len(pods))
			assert.NoError(t, err)
		} else {
			assert.Fail(t, "r is nil")
		}
	})
	t.Run("FindOutdatedPods error during IsLatest", func(t *testing.T) {
		r, instance, err := setupReconciler(t, &failingIsLatestUpdateService{})
		assert.NotNil(t, r)
		assert.NoError(t, err)

		// Check if r is not nil so go linter does not complain
		if r != nil {
			pods, err := r.updateService.FindOutdatedPods(r, log.WithName("TestUpdatePods"), instance)

			assert.Nil(t, pods)
			assert.Empty(t, pods)
			assert.Equal(t, 0, len(pods))
			assert.NoError(t, err)
		} else {
			assert.Fail(t, "r is nil")
		}
	})
	t.Run("FindOutdatedPods instance has no image", func(t *testing.T) {
		r, instance, err := setupReconciler(t, &failingIsLatestUpdateService{})
		assert.NotNil(t, r)
		assert.NoError(t, err)

		// Check if r is not nil so go linter does not complain
		if r != nil {
			instance.Spec.KubernetesMonitoringSpec.Image = ""
			pods, err := r.updateService.FindOutdatedPods(r, log.WithName("TestUpdatePods"), instance)

			assert.Nil(t, pods)
			assert.Empty(t, pods)
			assert.Equal(t, 0, len(pods))
			assert.NoError(t, err)
		} else {
			assert.Fail(t, "r is nil")
		}
	})
}

func TestUpdatePods(t *testing.T) {
	t.Run("UpdatePods", func(t *testing.T) {
		r, instance, err := setupReconciler(t, &mockIsLatestUpdateService{})
		assert.NotNil(t, r)
		assert.NoError(t, err)

		// Check if r is not nil so go linter does not complain
		if r != nil {
			result, err := r.updateService.UpdatePods(r, instance)

			assert.Nil(t, result)
			assert.NoError(t, err)

			pods, err := r.updateService.FindOutdatedPods(r, log.WithName("TestUpdatePods"), instance)

			assert.Nil(t, pods)
			assert.Empty(t, pods)
			assert.Equal(t, 0, len(pods))
			assert.NoError(t, err)
		} else {
			assert.Fail(t, "r is nil")
		}
	})
	t.Run("UpdatePods instance is nil", func(t *testing.T) {
		r, _, err := setupReconciler(t, &mockIsLatestUpdateService{})
		assert.NotNil(t, r)
		assert.NoError(t, err)

		// Check if r is not nil so go linter does not complain
		if r != nil {
			result, err := r.updateService.UpdatePods(r, nil)

			assert.Nil(t, result)
			assert.Error(t, err)
		} else {
			assert.Fail(t, "r is nil")
		}
	})
	t.Run("UpdatePods auto update disabled", func(t *testing.T) {
		r, instance, err := setupReconciler(t, &mockIsLatestUpdateService{})
		assert.NotNil(t, r)
		assert.NoError(t, err)

		// Check if r is not nil so go linter does not complain
		if r != nil {
<<<<<<< HEAD
			instance.Spec.KubernetesMonitoringSpec.DisableActivegateUpdate = true
=======
			instance.Spec.DisableActivegateUpdate = true
			instance.Spec.Image = "test-image"
>>>>>>> 41704153

			dummy := corev1.Pod{
				ObjectMeta: metav1.ObjectMeta{
					Name:      instance.Name,
					Namespace: _const.DynatraceNamespace,
					Labels:    builder.BuildLabelsForQuery(instance.Name),
				},
				Status: corev1.PodStatus{
					ContainerStatuses: []corev1.ContainerStatus{
						{
							Image:   "outdated",
							ImageID: "outdated",
						},
					},
				},
			}
			err = r.client.Create(context.TODO(), &dummy)
			assert.NoError(t, err)

			result, err := r.updateService.UpdatePods(r, instance)

			assert.Nil(t, result)
			assert.NoError(t, err)

			pods, err := r.updateService.FindOutdatedPods(r, log.WithName("TestUpdatePods"), instance)

			// Since DisableActivegateUpdate is true, UpdatePods should not have deleted outdated pods
			assert.NotNil(t, pods)
			assert.NotEmpty(t, pods)
			assert.Equal(t, 1, len(pods))
			assert.NoError(t, err)
		} else {
			assert.Fail(t, "r is nil")
		}
	})
}

func setupReconciler(t *testing.T, updateService updateService) (*ReconcileActiveGate, *dynatracev1alpha1.DynaKube, error) {
	fakeClient := factory.CreateFakeClient()
	r := &ReconcileActiveGate{
		client:        fakeClient,
		dtcBuildFunc:  createFakeDTClient,
		scheme:        scheme.Scheme,
		updateService: updateService,
	}
	request := reconcile.Request{
		NamespacedName: types.NamespacedName{
			Namespace: _const.DynatraceNamespace,
			Name:      _const.ActivegateName,
		},
	}

	instance := &dynatracev1alpha1.DynaKube{}
	err := r.client.Get(context.TODO(), request.NamespacedName, instance)
	assert.NoError(t, err)

	var pod1 corev1.Pod
	pod1.Name = "activegate-pod-1"
	pod1.Status.ContainerStatuses = []corev1.ContainerStatus{
		{
			Image:   "latest",
			ImageID: "latest",
		},
	}

	var pod2 corev1.Pod
	pod2.Name = "activegate-pod-2"
	pod2.Status.ContainerStatuses = []corev1.ContainerStatus{
		{
			Image:   "outdated",
			ImageID: "outdated",
		},
	}

	err = fakeClient.Create(context.TODO(), &pod1)
	assert.NoError(t, err)

	err = fakeClient.Create(context.TODO(), &pod2)
	assert.NoError(t, err)
	return r, instance, err
}

func createFakeDTClient(client.Client, *dynatracev1alpha1.DynaKube, *corev1.Secret) (dtclient.Client, error) {
	dtMockClient := &dtclient.MockDynatraceClient{}
	dtMockClient.On("GetTenantInfo").Return(&dtclient.TenantInfo{}, nil)
	dtMockClient.On("GetConnectionInfo").Return(dtclient.ConnectionInfo{TenantUUID: "abc123456"}, nil)
	dtMockClient.On("reconcilePullSecret").Return(nil)
	dtMockClient.
		On("QueryActiveGates", &dtclient.ActiveGateQuery{Hostname: "", NetworkAddress: "", NetworkZone: "default", UpdateStatus: ""}).
		Return([]dtclient.ActiveGate{
			{Version: mockActiveGateVersion},
		}, nil)
	return dtMockClient, nil
}<|MERGE_RESOLUTION|>--- conflicted
+++ resolved
@@ -198,12 +198,8 @@
 
 		// Check if r is not nil so go linter does not complain
 		if r != nil {
-<<<<<<< HEAD
 			instance.Spec.KubernetesMonitoringSpec.DisableActivegateUpdate = true
-=======
-			instance.Spec.DisableActivegateUpdate = true
 			instance.Spec.Image = "test-image"
->>>>>>> 41704153
 
 			dummy := corev1.Pod{
 				ObjectMeta: metav1.ObjectMeta{

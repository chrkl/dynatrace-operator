--- conflicted
+++ resolved
@@ -12,16 +12,7 @@
 	assert.NotNil(t, r)
 	assert.NoError(t, err)
 
-<<<<<<< HEAD
-	pods, err := r.findPods(instance)
-	assert.NoError(t, err)
-	assert.NotEmpty(t, pods)
-
-	lenBefore := len(pods)
-	result, err := r.createPod(r.newPodForCR(instance, nil, ""))
-=======
 	result, err := r.newStatefulSetForCR(instance, &dtclient.TenantInfo{})
->>>>>>> 40753000
 	assert.NoError(t, err)
 	assert.NotNil(t, result)
 }
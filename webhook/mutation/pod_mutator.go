package mutation

import (
	"context"
	"encoding/json"
	"fmt"
	"net/http"
	"net/url"
	"os"
	"strconv"
	"strings"

	dynatracev1beta1 "github.com/Dynatrace/dynatrace-operator/api/v1beta1"
	dtcsi "github.com/Dynatrace/dynatrace-operator/controllers/csi"
	dtingestendpoint "github.com/Dynatrace/dynatrace-operator/controllers/ingestendpoint"
	"github.com/Dynatrace/dynatrace-operator/controllers/kubeobjects"
	"github.com/Dynatrace/dynatrace-operator/controllers/kubesystem"
	"github.com/Dynatrace/dynatrace-operator/deploymentmetadata"
	"github.com/Dynatrace/dynatrace-operator/dtclient"
	"github.com/Dynatrace/dynatrace-operator/initgeneration"
	"github.com/Dynatrace/dynatrace-operator/logger"
	"github.com/Dynatrace/dynatrace-operator/mapper"
	dtwebhook "github.com/Dynatrace/dynatrace-operator/webhook"
	corev1 "k8s.io/api/core/v1"
	k8serrors "k8s.io/apimachinery/pkg/api/errors"
	metav1 "k8s.io/apimachinery/pkg/apis/meta/v1"
	"k8s.io/apimachinery/pkg/types"
	"k8s.io/client-go/tools/record"
	"sigs.k8s.io/controller-runtime/pkg/client"
	"sigs.k8s.io/controller-runtime/pkg/manager"
	"sigs.k8s.io/controller-runtime/pkg/webhook"
	"sigs.k8s.io/controller-runtime/pkg/webhook/admission"
)

const (
	injectEvent          = "Inject"
	updatePodEvent       = "UpdatePod"
	missingDynakubeEvent = "MissingDynakube"
)

var log = logger.NewDTLogger()
var debug = os.Getenv("DEBUG_OPERATOR")

// AddPodMutationWebhookToManager adds the Webhook server to the Manager
func AddPodMutationWebhookToManager(mgr manager.Manager, ns string) error {
	podName := os.Getenv("POD_NAME")
	if podName == "" {
		log.Info("No Pod name set for webhook container")
	}

	if podName == "" && debug == "true" {
		registerDebugInjectEndpoint(mgr, ns)
	} else {
		if err := registerInjectEndpoint(mgr, ns, podName); err != nil {
			return err
		}
	}
	registerHealthzEndpoint(mgr)
	return nil
}

// registerDebugInjectEndpoint registers an endpoint at /inject with an empty image
//
// If the webhook runs in a non-debug environment, the webhook should exit if no
// pod with a given POD_NAME is found. It needs this pod to set the image for the podInjector
// When debugging, the Webhook should not exit in this scenario, but register the endpoint with an empty image
// to allow further debugging steps.
//
// This behavior must only occur if the DEBUG_OPERATOR flag is set to true
func registerDebugInjectEndpoint(mgr manager.Manager, ns string) {
	mgr.GetWebhookServer().Register("/inject", &webhook.Admission{Handler: &podMutator{
		namespace: ns,
	}})
}

func registerInjectEndpoint(mgr manager.Manager, ns string, podName string) error {
	// Don't use mgr.GetClient() on this function, or other cache-dependent functions from the manager. The cache may
	// not be ready at this point, and queries for Kubernetes objects may fail. mgr.GetAPIReader() doesn't depend on the
	// cache and is safe to use.

	apmExists, err := kubeobjects.CheckIfOneAgentAPMExists(mgr.GetConfig())
	if err != nil {
		return err
	}
	if apmExists {
		log.Info("OneAgentAPM object detected - DynaKube webhook won't inject until the OneAgent Operator has been uninstalled")
	}

	var pod corev1.Pod
	if err := mgr.GetAPIReader().Get(context.TODO(), client.ObjectKey{
		Name:      podName,
		Namespace: ns,
	}, &pod); err != nil {
		return err
	}

	var UID types.UID
	if UID, err = kubesystem.GetUID(mgr.GetAPIReader()); err != nil {
		return err
	}

	// the injected podMutator.client doesn't have permissions to Get(sth) from a different namespace
	metaClient, err := client.New(mgr.GetConfig(), client.Options{})
	if err != nil {
		return err
	}

	mgr.GetWebhookServer().Register("/inject", &webhook.Admission{Handler: &podMutator{
		metaClient: metaClient,
		apiReader:  mgr.GetAPIReader(),
		namespace:  ns,
		image:      pod.Spec.Containers[0].Image,
		apmExists:  apmExists,
		clusterID:  string(UID),
		recorder:   mgr.GetEventRecorderFor("Webhook Server"),
	}})
	return nil
}

func registerHealthzEndpoint(mgr manager.Manager) {
	mgr.GetWebhookServer().Register("/healthz", http.HandlerFunc(func(w http.ResponseWriter, r *http.Request) {
		w.WriteHeader(http.StatusOK)
	}))
}

// podMutator injects the OneAgent into Pods
type podMutator struct {
	client     client.Client
	metaClient client.Client
	apiReader  client.Reader
	decoder    *admission.Decoder
	image      string
	namespace  string
	apmExists  bool
	clusterID  string
	recorder   record.EventRecorder
}

<<<<<<< HEAD
func rootOwnerPod(ctx context.Context, cnt client.Client, pod *corev1.Pod, namespace string) (string, string, error) {
	obj := &v1.PartialObjectMetadata{
		TypeMeta: v1.TypeMeta{
			APIVersion: pod.APIVersion,
			Kind:       pod.Kind,
		},
		ObjectMeta: v1.ObjectMeta{
=======
func findRootOwnerOfPod(ctx context.Context, clt client.Client, pod *corev1.Pod, namespace string) (string, string, error) {
	obj := &metav1.PartialObjectMetadata{
		TypeMeta: metav1.TypeMeta{
			APIVersion: pod.APIVersion,
			Kind:       pod.Kind,
		},
		ObjectMeta: metav1.ObjectMeta{
>>>>>>> c1413b4c
			Name: pod.ObjectMeta.Name,
			// pod.ObjectMeta.Namespace is empty yet
			Namespace:       namespace,
			OwnerReferences: pod.ObjectMeta.OwnerReferences,
		},
	}
<<<<<<< HEAD
	return rootOwner(ctx, cnt, obj)
}

func rootOwner(ctx context.Context, cnt client.Client, o *v1.PartialObjectMetadata) (string, string, error) {
	if len(o.ObjectMeta.OwnerReferences) == 0 {
		return o.ObjectMeta.Name, o.Kind, nil
=======
	return findRootOwner(ctx, clt, obj)
}

func findRootOwner(ctx context.Context, clt client.Client, o *metav1.PartialObjectMetadata) (string, string, error) {
	if len(o.ObjectMeta.OwnerReferences) == 0 {
		kind := o.Kind
		if kind == "Pod" {
			kind = ""
		}
		return o.ObjectMeta.Name, kind, nil
>>>>>>> c1413b4c
	}

	om := o.ObjectMeta
	for _, owner := range om.OwnerReferences {
<<<<<<< HEAD
		if owner.Controller != nil && *owner.Controller {
			obj := &v1.PartialObjectMetadata{
				TypeMeta: v1.TypeMeta{
=======
		if owner.Controller != nil && *owner.Controller && isWellKnownWorkload(owner) {
			obj := &metav1.PartialObjectMetadata{
				TypeMeta: metav1.TypeMeta{
>>>>>>> c1413b4c
					APIVersion: owner.APIVersion,
					Kind:       owner.Kind,
				},
			}
<<<<<<< HEAD
			if err := cnt.Get(ctx, client.ObjectKey{Name: owner.Name, Namespace: om.Namespace}, obj); err != nil {
=======
			if err := clt.Get(ctx, client.ObjectKey{Name: owner.Name, Namespace: om.Namespace}, obj); err != nil {
>>>>>>> c1413b4c
				log.Error(err, "failed to query the object", "apiVersion", owner.APIVersion, "kind", owner.Kind, "name", owner.Name, "namespace", om.Namespace)
				return o.ObjectMeta.Name, o.Kind, err
			}

<<<<<<< HEAD
			return rootOwner(ctx, cnt, obj)
		}
	}
	return o.ObjectMeta.Name, o.Kind, nil
=======
			return findRootOwner(ctx, clt, obj)
		}
	}
	return o.ObjectMeta.Name, o.Kind, nil
}

func isWellKnownWorkload(ownerRef metav1.OwnerReference) bool {
	knownWorkloads := []metav1.TypeMeta{
		{Kind: "ReplicaSet", APIVersion: "apps/v1"},
		{Kind: "Deployment", APIVersion: "apps/v1"},
		{Kind: "ReplicationController", APIVersion: "v1"},
		{Kind: "StatefulSet", APIVersion: "apps/v1"},
		{Kind: "DaemonSet", APIVersion: "apps/v1"},
		{Kind: "Job", APIVersion: "batch/v1"},
		{Kind: "CronJob", APIVersion: "batch/v1"},
		{Kind: "DeploymentConfig", APIVersion: "apps.openshift.io/v1"},
	}

	for _, knownController := range knownWorkloads {
		if ownerRef.Kind == knownController.Kind &&
			ownerRef.APIVersion == knownController.APIVersion {
			return true
		}
	}
	return false
>>>>>>> c1413b4c
}

// podMutator adds an annotation to every incoming pods
func (m *podMutator) Handle(ctx context.Context, req admission.Request) admission.Response {
	if m.apmExists {
		return admission.Patched("")
	}

	pod := &corev1.Pod{}
	err := m.decoder.Decode(req, pod)
	if err != nil {
		log.Error(err, "Failed to decode the request for pod injection")
		return admission.Errored(http.StatusBadRequest, err)
	}

	injectionInfo := m.CreateInjectionInfo(pod)
	if !injectionInfo.any() {
		return admission.Patched("")
	}

	var ns corev1.Namespace
	if err := m.client.Get(ctx, client.ObjectKey{Name: req.Namespace}, &ns); err != nil {
		log.Error(err, "Failed to query the namespace before pod injection")
		return admission.Errored(http.StatusInternalServerError, err)
	}

	dkName, ok := ns.Labels[mapper.InstanceLabel]
	if !ok {
		return admission.Errored(http.StatusBadRequest, fmt.Errorf("no DynaKube instance set for namespace: %s", req.Namespace))
	}
	var dk dynatracev1beta1.DynaKube
	if err := m.client.Get(ctx, client.ObjectKey{Name: dkName, Namespace: m.namespace}, &dk); k8serrors.IsNotFound(err) {
		template := "namespace '%s' is assigned to DynaKube instance '%s' but doesn't exist"
		m.recorder.Eventf(
			&dynatracev1beta1.DynaKube{ObjectMeta: metav1.ObjectMeta{Name: "placeholder", Namespace: m.namespace}},
			corev1.EventTypeWarning,
			missingDynakubeEvent,
			template, req.Namespace, dkName)
		return admission.Errored(http.StatusBadRequest, fmt.Errorf(
			template, req.Namespace, dkName))
	} else if err != nil {
		return admission.Errored(http.StatusInternalServerError, err)
	}
	if !dk.NeedAppInjection() {
		return admission.Patched("")
	}

	var initSecret corev1.Secret
	if err := m.apiReader.Get(ctx, client.ObjectKey{Name: dtwebhook.SecretConfigName, Namespace: ns.Name}, &initSecret); k8serrors.IsNotFound(err) {
		if _, err := initgeneration.NewInitGenerator(m.client, m.apiReader, m.namespace, log).GenerateForNamespace(ctx, dk, ns.Name); err != nil {
			log.Error(err, "Failed to create the init secret before pod injection")
			return admission.Errored(http.StatusBadRequest, err)
		}
	} else if err != nil {
		log.Error(err, "failed to query the init secret before pod injection")
		return admission.Errored(http.StatusBadRequest, err)
	}

	endpointGenerator := dtingestendpoint.NewEndpointGenerator(m.client, m.apiReader, m.namespace, log)

	var endpointSecret corev1.Secret
	if err := m.apiReader.Get(ctx, client.ObjectKey{Name: dtingestendpoint.SecretEndpointName, Namespace: ns.Name}, &endpointSecret); k8serrors.IsNotFound(err) {
		if _, err := endpointGenerator.GenerateForNamespace(ctx, dkName, ns.Name); err != nil {
			log.Error(err, "failed to create the data-ingest endpoint secret before pod injection")
			return admission.Errored(http.StatusBadRequest, err)
		}
	} else if err != nil {
		log.Error(err, "failed to query the data-ingest endpoint secret before pod injection")
		return admission.Errored(http.StatusBadRequest, err)
	}

	dataIngestFields, err := endpointGenerator.PrepareFields(ctx, &dk)
	if err != nil {
		log.Error(err, "failed to query the data-ingest endpoint secret before pod injection")
		return admission.Errored(http.StatusBadRequest, err)
	}

	log.Info("injecting into Pod", "name", pod.Name, "generatedName", pod.GenerateName, "namespace", req.Namespace)

	if pod.Annotations == nil {
		pod.Annotations = map[string]string{}
	}

	if len(pod.Annotations[dtwebhook.AnnotationDynatraceInjected]) > 0 {
		log.Info(">>> " + pod.Annotations[dtwebhook.AnnotationDynatraceInjected])
		
		if dk.FeatureEnableWebhookReinvocationPolicy() && injectionInfo.enabled(OneAgent) {
			var needsUpdate = false
			var installContainer *corev1.Container
			for i := range pod.Spec.Containers {
				c := &pod.Spec.Containers[i]

				preloaded := false
				for _, e := range c.Env {
					if e.Name == "LD_PRELOAD" {
						preloaded = true
						break
					}
				}

				if !preloaded {
					// container does not have LD_PRELOAD set
					log.Info("instrumenting missing container", "name", c.Name)

					deploymentMetadata := deploymentmetadata.NewDeploymentMetadata(m.clusterID, deploymentmetadata.DeploymentTypeApplicationMonitoring)
<<<<<<< HEAD
					updateContainer(c, &dk, pod, deploymentMetadata, injectionInfo)
=======
					updateContainer(c, &dk, pod, deploymentMetadata, dataIngestFields)
>>>>>>> c1413b4c

					if installContainer == nil {
						for j := range pod.Spec.InitContainers {
							ic := &pod.Spec.InitContainers[j]

							if ic.Name == dtwebhook.InstallContainerName {
								installContainer = ic
								break
							}
						}
					}
					updateInstallContainer(installContainer, i+1, c.Name, c.Image)

					needsUpdate = true
				}
			}

			if needsUpdate {
				log.Info("updating pod with missing containers")
				m.recorder.Eventf(&dk,
					corev1.EventTypeNormal,
					updatePodEvent,
					"Updating pod %s in namespace %s with missing containers", pod.GenerateName, pod.Namespace)
				return getResponseForPod(pod, &req)
			}
		}

		return admission.Patched("")
	}
	pod.Annotations[dtwebhook.AnnotationDynatraceInjected] = injectionInfo.injectedAnnotation()

	var workloadName, workloadKind string
	if injectionInfo.enabled(DataIngest) {
		workloadName, workloadKind, err = rootOwnerPod(ctx, m.metaClient, pod, req.Namespace)
		if err != nil {
			return admission.Errored(http.StatusInternalServerError, err)
		}
	}

	workloadName, workloadKind, err := findRootOwnerOfPod(ctx, m.metaClient, pod, req.Namespace)
	if err != nil {
		return admission.Errored(http.StatusInternalServerError, err)
	}

	technologies := url.QueryEscape(kubeobjects.GetField(pod.Annotations, dtwebhook.AnnotationTechnologies, "all"))
	installPath := kubeobjects.GetField(pod.Annotations, dtwebhook.AnnotationInstallPath, dtwebhook.DefaultInstallPath)
	installerURL := kubeobjects.GetField(pod.Annotations, dtwebhook.AnnotationInstallerUrl, "")
	failurePolicy := kubeobjects.GetField(pod.Annotations, dtwebhook.AnnotationFailurePolicy, "silent")
	image := m.image

	dkVol := corev1.VolumeSource{}
	mode := ""
	if dk.NeedsCSIDriver() {
		dkVol.CSI = &corev1.CSIVolumeSource{
			Driver: dtcsi.DriverName,
		}
		mode = "provisioned"
	} else {
		dkVol.EmptyDir = &corev1.EmptyDirVolumeSource{}
		mode = "installer"
	}

	pod.Spec.Volumes = append(pod.Spec.Volumes,
		corev1.Volume{
			Name: "oneagent-config",
			VolumeSource: corev1.VolumeSource{
				Secret: &corev1.SecretVolumeSource{
					SecretName: dtwebhook.SecretConfigName,
				},
			},
		},
<<<<<<< HEAD
	)

	if injectionInfo.enabled(OneAgent) {
		pod.Spec.Volumes = append(pod.Spec.Volumes,
			corev1.Volume{Name: "oneagent-bin", VolumeSource: dkVol},
			corev1.Volume{
				Name: "oneagent-share",
				VolumeSource: corev1.VolumeSource{
					EmptyDir: &corev1.EmptyDirVolumeSource{},
				},
			},
		)
	}

	if injectionInfo.enabled(DataIngest) {
		pod.Spec.Volumes = append(pod.Spec.Volumes, corev1.Volume{
=======
		corev1.Volume{
			Name: "data-ingest-endpoint",
			VolumeSource: corev1.VolumeSource{
				Secret: &corev1.SecretVolumeSource{
					SecretName: dtingestendpoint.SecretEndpointName,
				},
			},
		},
		corev1.Volume{
>>>>>>> c1413b4c
			Name: "data-ingest-enrichment",
			VolumeSource: corev1.VolumeSource{
				EmptyDir: &corev1.EmptyDirVolumeSource{},
			},
		})
	}

	var sc *corev1.SecurityContext
	if pod.Spec.Containers[0].SecurityContext != nil {
		sc = pod.Spec.Containers[0].SecurityContext.DeepCopy()
	}

	fieldEnvVar := func(key string) *corev1.EnvVarSource {
		return &corev1.EnvVarSource{FieldRef: &corev1.ObjectFieldSelector{FieldPath: key}}
	}

	basePodName := pod.GenerateName
	if basePodName == "" {
		basePodName = pod.Name
	}

	// Only include up to the last dash character, exclusive.
	if p := strings.LastIndex(basePodName, "-"); p != -1 {
		basePodName = basePodName[:p]
	}

	var deploymentMetadata *deploymentmetadata.DeploymentMetadata
	if dk.CloudNativeFullstackMode() {
		deploymentMetadata = deploymentmetadata.NewDeploymentMetadata(m.clusterID, deploymentmetadata.DeploymentTypeCloudNative)
	} else {
		deploymentMetadata = deploymentmetadata.NewDeploymentMetadata(m.clusterID, deploymentmetadata.DeploymentTypeApplicationMonitoring)
	}

	ic := corev1.Container{
		Name:            dtwebhook.InstallContainerName,
		Image:           image,
		ImagePullPolicy: corev1.PullIfNotPresent,
		Command:         []string{"/usr/bin/env"},
		Args:            []string{"bash", "/mnt/config/init.sh"},
		Env: []corev1.EnvVar{
			{Name: "CONTAINERS_COUNT", Value: strconv.Itoa(len(pod.Spec.Containers))},
			{Name: "FAILURE_POLICY", Value: failurePolicy},
			{Name: "K8S_PODNAME", ValueFrom: fieldEnvVar("metadata.name")},
			{Name: "K8S_PODUID", ValueFrom: fieldEnvVar("metadata.uid")},
			{Name: "K8S_BASEPODNAME", Value: basePodName},
			{Name: "K8S_NAMESPACE", ValueFrom: fieldEnvVar("metadata.namespace")},
			{Name: "K8S_NODE_NAME", ValueFrom: fieldEnvVar("spec.nodeName")},
			{Name: "DT_WORKLOAD_KIND", Value: workloadKind},
			{Name: "DT_WORKLOAD_NAME", Value: workloadName},
		},
		SecurityContext: sc,
		VolumeMounts: []corev1.VolumeMount{
			{Name: "oneagent-config", MountPath: "/mnt/config"},
			{Name: "data-ingest-enrichment", MountPath: "/var/lib/dynatrace/enrichment"},
		},
		Resources: *dk.InitResources(),
	}

	const oneagentInjectedEnvVarName = "ONEAGENT_INJECTED"
	if injectionInfo.enabled(OneAgent) {
		ic.Env = append(ic.Env,
			corev1.EnvVar{Name: "FLAVOR", Value: dtclient.FlavorMultidistro},
			corev1.EnvVar{Name: "TECHNOLOGIES", Value: technologies},
			corev1.EnvVar{Name: "INSTALLPATH", Value: installPath},
			corev1.EnvVar{Name: "INSTALLER_URL", Value: installerURL},
			corev1.EnvVar{Name: "MODE", Value: mode},
			corev1.EnvVar{Name: oneagentInjectedEnvVarName, Value: "true"},
		)

		ic.VolumeMounts = append(ic.VolumeMounts,
			corev1.VolumeMount{Name: "oneagent-bin", MountPath: "/mnt/bin"},
			corev1.VolumeMount{Name: "oneagent-share", MountPath: "/mnt/share"},
		)
	} else {
		ic.Env = append(ic.Env,
			corev1.EnvVar{Name: oneagentInjectedEnvVarName, Value: "false"},
		)
	}

	const dataIngestEnabledEnvVarName = "DATA_INGEST_INJECTED"
	if injectionInfo.enabled(DataIngest) {
		ic.Env = append(ic.Env,
			corev1.EnvVar{Name: "DT_WORKLOAD_KIND", Value: workloadKind},
			corev1.EnvVar{Name: "DT_WORKLOAD_NAME", Value: workloadName},
			corev1.EnvVar{Name: dataIngestEnabledEnvVarName, Value: "true"},
		)

		ic.VolumeMounts = append(ic.VolumeMounts, corev1.VolumeMount{
			Name:      "data-ingest-enrichment",
			MountPath: "/var/lib/dynatrace/enrichment"})
	} else {
		ic.Env = append(ic.Env,
			corev1.EnvVar{Name: dataIngestEnabledEnvVarName, Value: "false"},
		)
	}

	for i := range pod.Spec.Containers {
		c := &pod.Spec.Containers[i]

		updateInstallContainer(&ic, i+1, c.Name, c.Image)

<<<<<<< HEAD
		updateContainer(c, &dk, pod, deploymentMetadata, injectionInfo)
=======
		updateContainer(c, &dk, pod, deploymentMetadata, dataIngestFields)
>>>>>>> c1413b4c
	}

	pod.Spec.InitContainers = append(pod.Spec.InitContainers, ic)

	m.recorder.Eventf(&dk,
		corev1.EventTypeNormal,
		injectEvent,
		"Injecting the necessary info into pod %s in namespace %s", basePodName, ns.Name)

	log.Info(">>>: " + pod.String())

	return getResponseForPod(pod, &req)
}

func (m *podMutator) CreateInjectionInfo(pod *corev1.Pod) *InjectionInfo {
	oneAgentInject := kubeobjects.GetFieldBool(pod.Annotations, dtwebhook.AnnotationOneAgentInject, true)
	dataIngestInject := kubeobjects.GetFieldBool(pod.Annotations, dtwebhook.AnnotationDataIngestInject, oneAgentInject)

	injectionInfo := NewInjectionInfo()
	injectionInfo.add(NewFeature(OneAgent, oneAgentInject))
	injectionInfo.add(NewFeature(DataIngest, dataIngestInject))
	return injectionInfo
}

// InjectClient injects the client
func (m *podMutator) InjectClient(c client.Client) error {
	m.client = c
	return nil
}

// InjectDecoder injects the decoder
func (m *podMutator) InjectDecoder(d *admission.Decoder) error {
	m.decoder = d
	return nil
}

// updateInstallContainer adds Container to list of Containers of Install Container
func updateInstallContainer(ic *corev1.Container, number int, name string, image string) {
	log.Info("updating install container with new container", "containerName", name, "containerImage", image)
	ic.Env = append(ic.Env,
		corev1.EnvVar{Name: fmt.Sprintf("CONTAINER_%d_NAME", number), Value: name},
		corev1.EnvVar{Name: fmt.Sprintf("CONTAINER_%d_IMAGE", number), Value: image})
}

// updateContainer sets missing preload Variables
<<<<<<< HEAD
func updateContainer(c *corev1.Container, oa *dynatracev1beta1.DynaKube, pod *corev1.Pod, deploymentMetadata *deploymentmetadata.DeploymentMetadata, injectionInfo *InjectionInfo) {
=======
func updateContainer(c *corev1.Container, oa *dynatracev1beta1.DynaKube,
	pod *corev1.Pod, deploymentMetadata *deploymentmetadata.DeploymentMetadata, dataIngestFields map[string]string) {
>>>>>>> c1413b4c

	log.Info("updating container with missing preload variables", "containerName", c.Name)
	installPath := kubeobjects.GetField(pod.Annotations, dtwebhook.AnnotationInstallPath, dtwebhook.DefaultInstallPath)

<<<<<<< HEAD
=======
	c.VolumeMounts = append(c.VolumeMounts,
		corev1.VolumeMount{
			Name:      "oneagent-share",
			MountPath: "/etc/ld.so.preload",
			SubPath:   "ld.so.preload",
		},
		corev1.VolumeMount{
			Name:      "oneagent-bin",
			MountPath: installPath,
		},
		corev1.VolumeMount{
			Name:      "oneagent-share",
			MountPath: "/var/lib/dynatrace/oneagent/agent/config/container.conf",
			SubPath:   fmt.Sprintf("container_%s.conf", c.Name),
		},
		corev1.VolumeMount{
			Name:      "data-ingest-endpoint",
			MountPath: "/var/lib/dynatrace/enrichment/endpoint",
		},
		corev1.VolumeMount{
			Name:      "data-ingest-enrichment",
			MountPath: "/var/lib/dynatrace/enrichment"})

>>>>>>> c1413b4c
	c.Env = append(c.Env,
		corev1.EnvVar{
			Name:  "DT_DEPLOYMENT_METADATA",
			Value: deploymentMetadata.AsString(),
		},
		corev1.EnvVar{
			Name:  dtingestendpoint.UrlSecretField,
			Value: dataIngestFields[dtingestendpoint.UrlSecretField],
		},
		corev1.EnvVar{
			Name:  dtingestendpoint.TokenSecretField,
			Value: dataIngestFields[dtingestendpoint.TokenSecretField],
		},
	)

	if injectionInfo.enabled(OneAgent) {
		c.VolumeMounts = append(c.VolumeMounts,
			corev1.VolumeMount{
				Name:      "oneagent-share",
				MountPath: "/etc/ld.so.preload",
				SubPath:   "ld.so.preload",
			},
			corev1.VolumeMount{
				Name:      "oneagent-bin",
				MountPath: installPath,
			},
			corev1.VolumeMount{
				Name:      "oneagent-share",
				MountPath: "/var/lib/dynatrace/oneagent/agent/config/container.conf",
				SubPath:   fmt.Sprintf("container_%s.conf", c.Name),
			})

		c.Env = append(c.Env,
			corev1.EnvVar{
				Name:  "LD_PRELOAD",
				Value: installPath + "/agent/lib64/liboneagentproc.so",
			})
	}

	if injectionInfo.enabled(DataIngest) {
		c.VolumeMounts = append(c.VolumeMounts, corev1.VolumeMount{
			Name:      "data-ingest-enrichment",
			MountPath: "/var/lib/dynatrace/enrichment"})
	}

	if oa.Spec.Proxy != nil && (oa.Spec.Proxy.Value != "" || oa.Spec.Proxy.ValueFrom != "") {
		c.Env = append(c.Env,
			corev1.EnvVar{
				Name: "DT_PROXY",
				ValueFrom: &corev1.EnvVarSource{
					SecretKeyRef: &corev1.SecretKeySelector{
						LocalObjectReference: corev1.LocalObjectReference{
							Name: dtwebhook.SecretConfigName,
						},
						Key: "proxy",
					},
				},
			})
	}

	if oa.Spec.NetworkZone != "" {
		c.Env = append(c.Env, corev1.EnvVar{Name: "DT_NETWORK_ZONE", Value: oa.Spec.NetworkZone})
	}
}

// getResponseForPod tries to format pod as json
func getResponseForPod(pod *corev1.Pod, req *admission.Request) admission.Response {
	marshaledPod, err := json.MarshalIndent(pod, "", "  ")
	if err != nil {
		return admission.Errored(http.StatusInternalServerError, err)
	}
	return admission.PatchResponseFromRaw(req.Object.Raw, marshaledPod)
}<|MERGE_RESOLUTION|>--- conflicted
+++ resolved
@@ -136,15 +136,6 @@
 	recorder   record.EventRecorder
 }
 
-<<<<<<< HEAD
-func rootOwnerPod(ctx context.Context, cnt client.Client, pod *corev1.Pod, namespace string) (string, string, error) {
-	obj := &v1.PartialObjectMetadata{
-		TypeMeta: v1.TypeMeta{
-			APIVersion: pod.APIVersion,
-			Kind:       pod.Kind,
-		},
-		ObjectMeta: v1.ObjectMeta{
-=======
 func findRootOwnerOfPod(ctx context.Context, clt client.Client, pod *corev1.Pod, namespace string) (string, string, error) {
 	obj := &metav1.PartialObjectMetadata{
 		TypeMeta: metav1.TypeMeta{
@@ -152,21 +143,12 @@
 			Kind:       pod.Kind,
 		},
 		ObjectMeta: metav1.ObjectMeta{
->>>>>>> c1413b4c
 			Name: pod.ObjectMeta.Name,
 			// pod.ObjectMeta.Namespace is empty yet
 			Namespace:       namespace,
 			OwnerReferences: pod.ObjectMeta.OwnerReferences,
 		},
 	}
-<<<<<<< HEAD
-	return rootOwner(ctx, cnt, obj)
-}
-
-func rootOwner(ctx context.Context, cnt client.Client, o *v1.PartialObjectMetadata) (string, string, error) {
-	if len(o.ObjectMeta.OwnerReferences) == 0 {
-		return o.ObjectMeta.Name, o.Kind, nil
-=======
 	return findRootOwner(ctx, clt, obj)
 }
 
@@ -177,39 +159,22 @@
 			kind = ""
 		}
 		return o.ObjectMeta.Name, kind, nil
->>>>>>> c1413b4c
 	}
 
 	om := o.ObjectMeta
 	for _, owner := range om.OwnerReferences {
-<<<<<<< HEAD
-		if owner.Controller != nil && *owner.Controller {
-			obj := &v1.PartialObjectMetadata{
-				TypeMeta: v1.TypeMeta{
-=======
 		if owner.Controller != nil && *owner.Controller && isWellKnownWorkload(owner) {
 			obj := &metav1.PartialObjectMetadata{
 				TypeMeta: metav1.TypeMeta{
->>>>>>> c1413b4c
 					APIVersion: owner.APIVersion,
 					Kind:       owner.Kind,
 				},
 			}
-<<<<<<< HEAD
-			if err := cnt.Get(ctx, client.ObjectKey{Name: owner.Name, Namespace: om.Namespace}, obj); err != nil {
-=======
 			if err := clt.Get(ctx, client.ObjectKey{Name: owner.Name, Namespace: om.Namespace}, obj); err != nil {
->>>>>>> c1413b4c
 				log.Error(err, "failed to query the object", "apiVersion", owner.APIVersion, "kind", owner.Kind, "name", owner.Name, "namespace", om.Namespace)
 				return o.ObjectMeta.Name, o.Kind, err
 			}
 
-<<<<<<< HEAD
-			return rootOwner(ctx, cnt, obj)
-		}
-	}
-	return o.ObjectMeta.Name, o.Kind, nil
-=======
 			return findRootOwner(ctx, clt, obj)
 		}
 	}
@@ -235,7 +200,6 @@
 		}
 	}
 	return false
->>>>>>> c1413b4c
 }
 
 // podMutator adds an annotation to every incoming pods
@@ -341,11 +305,7 @@
 					log.Info("instrumenting missing container", "name", c.Name)
 
 					deploymentMetadata := deploymentmetadata.NewDeploymentMetadata(m.clusterID, deploymentmetadata.DeploymentTypeApplicationMonitoring)
-<<<<<<< HEAD
-					updateContainer(c, &dk, pod, deploymentMetadata, injectionInfo)
-=======
-					updateContainer(c, &dk, pod, deploymentMetadata, dataIngestFields)
->>>>>>> c1413b4c
+					updateContainer(c, &dk, pod, deploymentMetadata, injectionInfo, dataIngestFields)
 
 					if installContainer == nil {
 						for j := range pod.Spec.InitContainers {
@@ -379,15 +339,10 @@
 
 	var workloadName, workloadKind string
 	if injectionInfo.enabled(DataIngest) {
-		workloadName, workloadKind, err = rootOwnerPod(ctx, m.metaClient, pod, req.Namespace)
+		workloadName, workloadKind, err = findRootOwnerOfPod(ctx, m.metaClient, pod, req.Namespace)
 		if err != nil {
 			return admission.Errored(http.StatusInternalServerError, err)
 		}
-	}
-
-	workloadName, workloadKind, err := findRootOwnerOfPod(ctx, m.metaClient, pod, req.Namespace)
-	if err != nil {
-		return admission.Errored(http.StatusInternalServerError, err)
 	}
 
 	technologies := url.QueryEscape(kubeobjects.GetField(pod.Annotations, dtwebhook.AnnotationTechnologies, "all"))
@@ -417,7 +372,6 @@
 				},
 			},
 		},
-<<<<<<< HEAD
 	)
 
 	if injectionInfo.enabled(OneAgent) {
@@ -433,8 +387,13 @@
 	}
 
 	if injectionInfo.enabled(DataIngest) {
-		pod.Spec.Volumes = append(pod.Spec.Volumes, corev1.Volume{
-=======
+		pod.Spec.Volumes = append(pod.Spec.Volumes, 
+		corev1.Volume{
+			Name: "data-ingest-enrichment",
+			VolumeSource: corev1.VolumeSource{
+				EmptyDir: &corev1.EmptyDirVolumeSource{},
+			},
+		},
 		corev1.Volume{
 			Name: "data-ingest-endpoint",
 			VolumeSource: corev1.VolumeSource{
@@ -444,7 +403,6 @@
 			},
 		},
 		corev1.Volume{
->>>>>>> c1413b4c
 			Name: "data-ingest-enrichment",
 			VolumeSource: corev1.VolumeSource{
 				EmptyDir: &corev1.EmptyDirVolumeSource{},
@@ -546,11 +504,7 @@
 
 		updateInstallContainer(&ic, i+1, c.Name, c.Image)
 
-<<<<<<< HEAD
-		updateContainer(c, &dk, pod, deploymentMetadata, injectionInfo)
-=======
-		updateContainer(c, &dk, pod, deploymentMetadata, dataIngestFields)
->>>>>>> c1413b4c
+		updateContainer(c, &dk, pod, deploymentMetadata, injectionInfo, dataIngestFields)
 	}
 
 	pod.Spec.InitContainers = append(pod.Spec.InitContainers, ic)
@@ -596,56 +550,16 @@
 }
 
 // updateContainer sets missing preload Variables
-<<<<<<< HEAD
-func updateContainer(c *corev1.Container, oa *dynatracev1beta1.DynaKube, pod *corev1.Pod, deploymentMetadata *deploymentmetadata.DeploymentMetadata, injectionInfo *InjectionInfo) {
-=======
-func updateContainer(c *corev1.Container, oa *dynatracev1beta1.DynaKube,
-	pod *corev1.Pod, deploymentMetadata *deploymentmetadata.DeploymentMetadata, dataIngestFields map[string]string) {
->>>>>>> c1413b4c
+func updateContainer(c *corev1.Container, oa *dynatracev1beta1.DynaKube, pod *corev1.Pod, deploymentMetadata *deploymentmetadata.DeploymentMetadata, injectionInfo *InjectionInfo, dataIngestFields map[string]string) {
 
 	log.Info("updating container with missing preload variables", "containerName", c.Name)
 	installPath := kubeobjects.GetField(pod.Annotations, dtwebhook.AnnotationInstallPath, dtwebhook.DefaultInstallPath)
 
-<<<<<<< HEAD
-=======
-	c.VolumeMounts = append(c.VolumeMounts,
-		corev1.VolumeMount{
-			Name:      "oneagent-share",
-			MountPath: "/etc/ld.so.preload",
-			SubPath:   "ld.so.preload",
-		},
-		corev1.VolumeMount{
-			Name:      "oneagent-bin",
-			MountPath: installPath,
-		},
-		corev1.VolumeMount{
-			Name:      "oneagent-share",
-			MountPath: "/var/lib/dynatrace/oneagent/agent/config/container.conf",
-			SubPath:   fmt.Sprintf("container_%s.conf", c.Name),
-		},
-		corev1.VolumeMount{
-			Name:      "data-ingest-endpoint",
-			MountPath: "/var/lib/dynatrace/enrichment/endpoint",
-		},
-		corev1.VolumeMount{
-			Name:      "data-ingest-enrichment",
-			MountPath: "/var/lib/dynatrace/enrichment"})
-
->>>>>>> c1413b4c
 	c.Env = append(c.Env,
 		corev1.EnvVar{
 			Name:  "DT_DEPLOYMENT_METADATA",
 			Value: deploymentMetadata.AsString(),
-		},
-		corev1.EnvVar{
-			Name:  dtingestendpoint.UrlSecretField,
-			Value: dataIngestFields[dtingestendpoint.UrlSecretField],
-		},
-		corev1.EnvVar{
-			Name:  dtingestendpoint.TokenSecretField,
-			Value: dataIngestFields[dtingestendpoint.TokenSecretField],
-		},
-	)
+		})
 
 	if injectionInfo.enabled(OneAgent) {
 		c.VolumeMounts = append(c.VolumeMounts,
@@ -672,9 +586,31 @@
 	}
 
 	if injectionInfo.enabled(DataIngest) {
-		c.VolumeMounts = append(c.VolumeMounts, corev1.VolumeMount{
+		c.VolumeMounts = append(c.VolumeMounts, 
+		corev1.VolumeMount{
 			Name:      "data-ingest-enrichment",
-			MountPath: "/var/lib/dynatrace/enrichment"})
+			MountPath: "/var/lib/dynatrace/enrichment"
+			},
+		corev1.VolumeMount{
+			Name:      "data-ingest-endpoint",
+			MountPath: "/var/lib/dynatrace/enrichment/endpoint",
+			},
+		corev1.VolumeMount{
+			Name:      "data-ingest-enrichment",
+			MountPath: "/var/lib/dynatrace/enrichment",
+			},
+		)
+		
+		c.Env = append(c.Env,
+		corev1.EnvVar{
+			Name:  dtingestendpoint.UrlSecretField,
+			Value: dataIngestFields[dtingestendpoint.UrlSecretField],
+		},
+		corev1.EnvVar{
+			Name:  dtingestendpoint.TokenSecretField,
+			Value: dataIngestFields[dtingestendpoint.TokenSecretField],
+		},
+		)
 	}
 
 	if oa.Spec.Proxy != nil && (oa.Spec.Proxy.Value != "" || oa.Spec.Proxy.ValueFrom != "") {

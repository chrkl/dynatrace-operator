apiVersion: rbac.authorization.k8s.io/v1
kind: ClusterRole
metadata:
  name: dynatrace-webhook
  labels:
    operator: dynakube
    internal.dynatrace.com/component: webhook
rules:
  - apiGroups:
      - ""
    resources:
      - namespaces
    verbs:
      - get
      - list
      - watch
      - update
  - apiGroups:
      - ""
    resources:
      - events
    verbs:
      - create
      - patch
  - apiGroups:
      - ""
    resources:
      - secrets
    verbs:
      - create
  - apiGroups:
      - ""
    resources:
      - secrets
    resourceNames:
      - dynatrace-dynakube-config
      - dynatrace-data-ingest-endpoint
    verbs:
      - get
      - list
      - watch
      - update
  - apiGroups:
      - ""
      - "apps"
      - "batch"
<<<<<<< HEAD
=======
      - "apps.openshift.io"
>>>>>>> c1413b4c
    resources:
      - replicasets
      - statefulsets
      - daemonsets
      - deployments
      - replicationcontrollers
      - jobs
      - cronjobs
<<<<<<< HEAD
    verbs:
      - list
=======
      - deploymentconfigs
    verbs:
>>>>>>> c1413b4c
      - get<|MERGE_RESOLUTION|>--- conflicted
+++ resolved
@@ -44,10 +44,7 @@
       - ""
       - "apps"
       - "batch"
-<<<<<<< HEAD
-=======
       - "apps.openshift.io"
->>>>>>> c1413b4c
     resources:
       - replicasets
       - statefulsets
@@ -56,11 +53,6 @@
       - replicationcontrollers
       - jobs
       - cronjobs
-<<<<<<< HEAD
-    verbs:
-      - list
-=======
       - deploymentconfigs
     verbs:
->>>>>>> c1413b4c
       - get